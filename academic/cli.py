#!/usr/bin/env python3

import argparse
import logging
import subprocess
import sys
from argparse import RawTextHelpFormatter

from academic import __version__ as version
from academic import utils
from academic.import_assets import import_assets
from academic.import_bibtex import import_bibtex

# Map BibTeX to Academic publication types.
PUB_TYPES = {
    "article": 2,
    "book": 5,
    "inbook": 6,
    "incollection": 6,
    "inproceedings": 1,
    "manual": 4,
    "mastersthesis": 7,
    "misc": 0,
    "phdthesis": 7,
    "proceedings": 0,
    "techreport": 4,
    "unpublished": 3,
    "patent": 8,
}

LINKS_HEADER = f'links:'
ARXIV_LINK = f'- name: arXiv\n  url: '
ANTHOLOGY_LINK = f'- name: Anthology\n  url: '

# Initialise logger.
logging.basicConfig(
    format="%(asctime)s %(levelname)s: %(message)s", level=logging.WARNING, datefmt="%I:%M:%S%p",
)
log = logging.getLogger(__name__)


class AcademicError(Exception):
    pass


def main():
    parse_args(sys.argv[1:])  # Strip command name, leave just args.


def parse_args(args):
    """Parse command-line arguments"""

    # Initialise command parser.
    parser = argparse.ArgumentParser(
        description=f"Academic Admin Tool v{version}\nhttps://sourcethemes.com/academic/", formatter_class=RawTextHelpFormatter,
    )
    subparsers = parser.add_subparsers(help="Sub-commands", dest="command")

    # Sub-parser for import command.
    parser_a = subparsers.add_parser("import", help="Import data into Academic")
    parser_a.add_argument(
        "--assets", action="store_true", help="Import third-party JS and CSS for generating an offline site",
    )
    parser_a.add_argument("--bibtex", required=False, type=str, help="File path to your BibTeX file")
    parser_a.add_argument(
        "--publication-dir",
        required=False,
        type=str,
        default="publication",
        help="Directory that your publications are stored in (default `publication`)",
    )
    parser_a.add_argument("--featured", action="store_true", help="Flag publications as featured")
    parser_a.add_argument("--overwrite", action="store_true", help="Overwrite existing publications")
    parser_a.add_argument(
        "--normalize", action="store_true", help="Normalize each keyword to lowercase with uppercase first letter",
    )
    parser_a.add_argument("-v", "--verbose", action="store_true", required=False, help="Verbose mode")
    parser_a.add_argument(
        "-dr", "--dry-run", action="store_true", required=False, help="Perform a dry run (Bibtex only)",
    )

    known_args, unknown = parser.parse_known_args(args)

    # If no arguments, show help.
    if len(args) == 0:
        parser.print_help()
        parser.exit()

    # If no known arguments, wrap Hugo command.
    elif known_args is None and unknown:
        cmd = utils.hugo_in_docker_or_local()
        if args:
            cmd = " ".join([cmd, args])
        subprocess.call(cmd)
    else:
        # The command has been recognised, proceed to parse it.
        if known_args.command and known_args.verbose:
            # Set logging level to debug if verbose mode activated.
            logging.getLogger().setLevel(logging.DEBUG)
        if known_args.command and known_args.assets:
            # Run command to import assets.
            import_assets()
        elif known_args.command and known_args.bibtex:
            # Run command to import bibtex.
            import_bibtex(
                known_args.bibtex,
                pub_dir=known_args.publication_dir,
                featured=known_args.featured,
                overwrite=known_args.overwrite,
                normalize=known_args.normalize,
                dry_run=known_args.dry_run,
            )


<<<<<<< HEAD
def import_bibtex(bibtex, pub_dir="publication", featured=False, overwrite=False, normalize=False, dry_run=False):
    """Import publications from BibTeX file"""

    # Check BibTeX file exists.
    if not Path(bibtex).is_file():
        err = "Please check the path to your BibTeX file and re-run"
        log.error(err)
        raise AcademicError(err)

    # Load BibTeX file for parsing.
    with open(bibtex, "r", encoding="utf-8") as bibtex_file:
        parser = BibTexParser(common_strings=True)
        parser.customization = convert_to_unicode
        parser.ignore_nonstandard_types = False
        bib_database = bibtexparser.load(bibtex_file, parser=parser)
        for entry in bib_database.entries:
            parse_bibtex_entry(entry, pub_dir=pub_dir, featured=featured, overwrite=overwrite, normalize=normalize, dry_run=dry_run)


def parse_bibtex_entry(entry, pub_dir="publication", featured=False, overwrite=False, normalize=False, dry_run=False):
    """Parse a bibtex entry and generate corresponding publication bundle"""
    log.info(f"Parsing entry {entry['ID']}")

    bundle_path = f"content/{pub_dir}/{slugify(entry['ID'])}"
    markdown_path = os.path.join(bundle_path, "index.md")
    cite_path = os.path.join(bundle_path, "cite.bib")
    date = datetime.utcnow()
    timestamp = date.isoformat("T") + "Z"  # RFC 3339 timestamp.

    # Do not overwrite publication bundle if it already exists.
    if not overwrite and os.path.isdir(bundle_path):
        log.warning(f"Skipping creation of {bundle_path} as it already exists. " f"To overwrite, add the `--overwrite` argument.")
        return

    # Create bundle dir.
    log.info(f"Creating folder {bundle_path}")
    if not dry_run:
        Path(bundle_path).mkdir(parents=True, exist_ok=True)

    # Prepare YAML front matter for Markdown file.
    frontmatter = ["---"]
    frontmatter.append(f'title: "{clean_bibtex_str(entry["title"])}"')
    year = ""
    month = "01"
    day = "01"
    if "date" in entry:
        dateparts = entry["date"].split("-")
        if len(dateparts) == 3:
            year, month, day = dateparts[0], dateparts[1], dateparts[2]
        elif len(dateparts) == 2:
            year, month = dateparts[0], dateparts[1]
        elif len(dateparts) == 1:
            year = dateparts[0]
    if "month" in entry and month == "01":
        month = month2number(entry["month"])
    if "year" in entry and year == "":
        year = entry["year"]
    if len(year) == 0:
        log.error(f'Invalid date for entry `{entry["ID"]}`.')
    frontmatter.append(f"date: {year}-{month}-{day}")

    frontmatter.append(f"publishDate: {timestamp}")

    authors = None
    if "author" in entry:
        authors = entry["author"]
    elif "editor" in entry:
        authors = entry["editor"]
    if authors:
        authors = clean_bibtex_authors([i.strip() for i in authors.replace("\n", " ").split(" and ")])
        frontmatter.append(f"authors: [{', '.join(authors)}]")

    frontmatter.append(f'publication_types: ["{PUB_TYPES.get(entry["ENTRYTYPE"], 0)}"]')

    if "abstract" in entry:
        frontmatter.append(f'abstract: "{clean_bibtex_str(entry["abstract"])}"')
    else:
        frontmatter.append('abstract: ""')

    frontmatter.append(f"featured: {str(featured).lower()}")

    # Publication name.
    if "booktitle" in entry:
        frontmatter.append(f'publication: "*{clean_bibtex_str(entry["booktitle"])}*"')
    elif "journal" in entry:
        frontmatter.append(f'publication: "*{clean_bibtex_str(entry["journal"])}*"')
    elif "publisher" in entry:
        frontmatter.append(f'publication: "*{clean_bibtex_str(entry["publisher"])}*"')
    else:
        frontmatter.append('publication: ""')
    if "venue" in entry: 
        frontmatter.append(f'publication_short: "{clean_bibtex_str(entry["venue"])}"')
        del entry["venue"]

    if "keywords" in entry:
        frontmatter.append(f'tags: [{clean_bibtex_tags(entry["keywords"], normalize)}]')
    if "arxiv" or "anthology" in entry:
        frontmatter.append(LINKS_HEADER)
    if "anthology" in entry:
        frontmatter.append(ANTHOLOGY_LINK + clean_bibtex_str(entry["anthology"]))
        del entry["anthology"]
    if "arxiv" in entry:
        frontmatter.append(ARXIV_LINK + clean_bibtex_str(entry["arxiv"]))
    if "doi" in entry:
        frontmatter.append(f'doi: "{entry["doi"]}"')

    if "recent" in entry:
        frontmatter.append(f'recent: {entry["recent"]}')
        del entry['recent']

    frontmatter.append(f'url_pdf: papers/'+entry['ID']+'.pdf') 
    if 'code' in entry:
        frontmatter.append(f'url_code: '+entry['code'])  
        del entry['code']

    frontmatter.append("---\n\n")

    # Save citation file.
    log.info(f"Saving citation to {cite_path}")
    db = BibDatabase()
    db.entries = [entry]
    writer = BibTexWriter()
    writer.display_order = ["title", "author", "booktitle", "month", "year", "address", "publisher",\
                         "pages","volume", "url", "arxiv", "abstract"]
    if not dry_run:
        with open(cite_path, "w", encoding="utf-8") as f:
            f.write(writer.write(db))


    # Save Markdown file.
    try:
        log.info(f"Saving Markdown to '{markdown_path}'")
        if not dry_run:
            with open(markdown_path, "w", encoding="utf-8") as f:
                f.write("\n".join(frontmatter))
    except IOError:
        log.error("Could not save file.")


def slugify(s, lower=True):
    bad_symbols = (".", "_", ":")  # Symbols to replace with hyphen delimiter.
    delimiter = "-"
    good_symbols = (delimiter,)  # Symbols to keep.
    for r in bad_symbols:
        s = s.replace(r, delimiter)

    s = re.sub(r"(\D+)(\d+)", r"\1\-\2", s)  # Delimit non-number, number.
    s = re.sub(r"(\d+)(\D+)", r"\1\-\2", s)  # Delimit number, non-number.
    s = re.sub(r"((?<=[a-z])[A-Z]|(?<!\A)[A-Z](?=[a-z]))", r"\-\1", s)  # Delimit camelcase.
    s = "".join(c for c in s if c.isalnum() or c in good_symbols).strip()  # Strip non-alphanumeric and non-hyphen.
    s = re.sub("-{2,}", "-", s)  # Remove consecutive hyphens.

    if lower:
        s = s.lower()
    return s


def clean_bibtex_authors(author_str):
    """Convert author names to `firstname(s) lastname` format."""
    authors = []
    for s in author_str:
        s = s.strip()
        if len(s) < 1:
            continue
        if "," in s:
            split_names = s.split(",", 1)
            last_name = split_names[0].strip()
            first_names = [i.strip() for i in split_names[1].split()]
        else:
            split_names = s.split()
            last_name = split_names.pop()
            first_names = [i.replace(".", ". ").strip() for i in split_names]
        if last_name in ["jnr", "jr", "junior"]:
            last_name = first_names.pop()
        for item in first_names:
            if item in ["ben", "van", "der", "de", "la", "le"]:
                last_name = first_names.pop() + " " + last_name
        authors.append(f'"{" ".join(first_names)} {last_name}"')
    return authors


def clean_bibtex_str(s):
    """Clean BibTeX string and escape TOML special characters"""
    s = s.replace("\\", "")
    s = s.replace('"', '\\"')
    s = s.replace("{", "").replace("}", "")
    s = s.replace("\t", " ").replace("\n", " ").replace("\r", "")
    return s


def clean_bibtex_tags(s, normalize=False):
    """Clean BibTeX keywords and convert to TOML tags"""
    tags = clean_bibtex_str(s).split(",")
    tags = [f'"{tag.strip()}"' for tag in tags]
    if normalize:
        tags = [tag.capitalize() for tag in tags]
    tags_str = ", ".join(tags)
    return tags_str


def month2number(month):
    """Convert BibTeX or BibLateX month to numeric"""
    if len(month) <= 2:  # Assume a 1 or 2 digit numeric month has been given.
        return month.zfill(2)
    else:  # Assume a textual month has been given.
        month_abbr = month.strip()[:3].title()
        try:
            return str(list(calendar.month_abbr).index(month_abbr)).zfill(2)
        except ValueError:
            raise log.error("Please update the entry with a valid month.")


=======
>>>>>>> deed003a
if __name__ == "__main__":
    main()<|MERGE_RESOLUTION|>--- conflicted
+++ resolved
@@ -111,221 +111,5 @@
                 dry_run=known_args.dry_run,
             )
 
-
-<<<<<<< HEAD
-def import_bibtex(bibtex, pub_dir="publication", featured=False, overwrite=False, normalize=False, dry_run=False):
-    """Import publications from BibTeX file"""
-
-    # Check BibTeX file exists.
-    if not Path(bibtex).is_file():
-        err = "Please check the path to your BibTeX file and re-run"
-        log.error(err)
-        raise AcademicError(err)
-
-    # Load BibTeX file for parsing.
-    with open(bibtex, "r", encoding="utf-8") as bibtex_file:
-        parser = BibTexParser(common_strings=True)
-        parser.customization = convert_to_unicode
-        parser.ignore_nonstandard_types = False
-        bib_database = bibtexparser.load(bibtex_file, parser=parser)
-        for entry in bib_database.entries:
-            parse_bibtex_entry(entry, pub_dir=pub_dir, featured=featured, overwrite=overwrite, normalize=normalize, dry_run=dry_run)
-
-
-def parse_bibtex_entry(entry, pub_dir="publication", featured=False, overwrite=False, normalize=False, dry_run=False):
-    """Parse a bibtex entry and generate corresponding publication bundle"""
-    log.info(f"Parsing entry {entry['ID']}")
-
-    bundle_path = f"content/{pub_dir}/{slugify(entry['ID'])}"
-    markdown_path = os.path.join(bundle_path, "index.md")
-    cite_path = os.path.join(bundle_path, "cite.bib")
-    date = datetime.utcnow()
-    timestamp = date.isoformat("T") + "Z"  # RFC 3339 timestamp.
-
-    # Do not overwrite publication bundle if it already exists.
-    if not overwrite and os.path.isdir(bundle_path):
-        log.warning(f"Skipping creation of {bundle_path} as it already exists. " f"To overwrite, add the `--overwrite` argument.")
-        return
-
-    # Create bundle dir.
-    log.info(f"Creating folder {bundle_path}")
-    if not dry_run:
-        Path(bundle_path).mkdir(parents=True, exist_ok=True)
-
-    # Prepare YAML front matter for Markdown file.
-    frontmatter = ["---"]
-    frontmatter.append(f'title: "{clean_bibtex_str(entry["title"])}"')
-    year = ""
-    month = "01"
-    day = "01"
-    if "date" in entry:
-        dateparts = entry["date"].split("-")
-        if len(dateparts) == 3:
-            year, month, day = dateparts[0], dateparts[1], dateparts[2]
-        elif len(dateparts) == 2:
-            year, month = dateparts[0], dateparts[1]
-        elif len(dateparts) == 1:
-            year = dateparts[0]
-    if "month" in entry and month == "01":
-        month = month2number(entry["month"])
-    if "year" in entry and year == "":
-        year = entry["year"]
-    if len(year) == 0:
-        log.error(f'Invalid date for entry `{entry["ID"]}`.')
-    frontmatter.append(f"date: {year}-{month}-{day}")
-
-    frontmatter.append(f"publishDate: {timestamp}")
-
-    authors = None
-    if "author" in entry:
-        authors = entry["author"]
-    elif "editor" in entry:
-        authors = entry["editor"]
-    if authors:
-        authors = clean_bibtex_authors([i.strip() for i in authors.replace("\n", " ").split(" and ")])
-        frontmatter.append(f"authors: [{', '.join(authors)}]")
-
-    frontmatter.append(f'publication_types: ["{PUB_TYPES.get(entry["ENTRYTYPE"], 0)}"]')
-
-    if "abstract" in entry:
-        frontmatter.append(f'abstract: "{clean_bibtex_str(entry["abstract"])}"')
-    else:
-        frontmatter.append('abstract: ""')
-
-    frontmatter.append(f"featured: {str(featured).lower()}")
-
-    # Publication name.
-    if "booktitle" in entry:
-        frontmatter.append(f'publication: "*{clean_bibtex_str(entry["booktitle"])}*"')
-    elif "journal" in entry:
-        frontmatter.append(f'publication: "*{clean_bibtex_str(entry["journal"])}*"')
-    elif "publisher" in entry:
-        frontmatter.append(f'publication: "*{clean_bibtex_str(entry["publisher"])}*"')
-    else:
-        frontmatter.append('publication: ""')
-    if "venue" in entry: 
-        frontmatter.append(f'publication_short: "{clean_bibtex_str(entry["venue"])}"')
-        del entry["venue"]
-
-    if "keywords" in entry:
-        frontmatter.append(f'tags: [{clean_bibtex_tags(entry["keywords"], normalize)}]')
-    if "arxiv" or "anthology" in entry:
-        frontmatter.append(LINKS_HEADER)
-    if "anthology" in entry:
-        frontmatter.append(ANTHOLOGY_LINK + clean_bibtex_str(entry["anthology"]))
-        del entry["anthology"]
-    if "arxiv" in entry:
-        frontmatter.append(ARXIV_LINK + clean_bibtex_str(entry["arxiv"]))
-    if "doi" in entry:
-        frontmatter.append(f'doi: "{entry["doi"]}"')
-
-    if "recent" in entry:
-        frontmatter.append(f'recent: {entry["recent"]}')
-        del entry['recent']
-
-    frontmatter.append(f'url_pdf: papers/'+entry['ID']+'.pdf') 
-    if 'code' in entry:
-        frontmatter.append(f'url_code: '+entry['code'])  
-        del entry['code']
-
-    frontmatter.append("---\n\n")
-
-    # Save citation file.
-    log.info(f"Saving citation to {cite_path}")
-    db = BibDatabase()
-    db.entries = [entry]
-    writer = BibTexWriter()
-    writer.display_order = ["title", "author", "booktitle", "month", "year", "address", "publisher",\
-                         "pages","volume", "url", "arxiv", "abstract"]
-    if not dry_run:
-        with open(cite_path, "w", encoding="utf-8") as f:
-            f.write(writer.write(db))
-
-
-    # Save Markdown file.
-    try:
-        log.info(f"Saving Markdown to '{markdown_path}'")
-        if not dry_run:
-            with open(markdown_path, "w", encoding="utf-8") as f:
-                f.write("\n".join(frontmatter))
-    except IOError:
-        log.error("Could not save file.")
-
-
-def slugify(s, lower=True):
-    bad_symbols = (".", "_", ":")  # Symbols to replace with hyphen delimiter.
-    delimiter = "-"
-    good_symbols = (delimiter,)  # Symbols to keep.
-    for r in bad_symbols:
-        s = s.replace(r, delimiter)
-
-    s = re.sub(r"(\D+)(\d+)", r"\1\-\2", s)  # Delimit non-number, number.
-    s = re.sub(r"(\d+)(\D+)", r"\1\-\2", s)  # Delimit number, non-number.
-    s = re.sub(r"((?<=[a-z])[A-Z]|(?<!\A)[A-Z](?=[a-z]))", r"\-\1", s)  # Delimit camelcase.
-    s = "".join(c for c in s if c.isalnum() or c in good_symbols).strip()  # Strip non-alphanumeric and non-hyphen.
-    s = re.sub("-{2,}", "-", s)  # Remove consecutive hyphens.
-
-    if lower:
-        s = s.lower()
-    return s
-
-
-def clean_bibtex_authors(author_str):
-    """Convert author names to `firstname(s) lastname` format."""
-    authors = []
-    for s in author_str:
-        s = s.strip()
-        if len(s) < 1:
-            continue
-        if "," in s:
-            split_names = s.split(",", 1)
-            last_name = split_names[0].strip()
-            first_names = [i.strip() for i in split_names[1].split()]
-        else:
-            split_names = s.split()
-            last_name = split_names.pop()
-            first_names = [i.replace(".", ". ").strip() for i in split_names]
-        if last_name in ["jnr", "jr", "junior"]:
-            last_name = first_names.pop()
-        for item in first_names:
-            if item in ["ben", "van", "der", "de", "la", "le"]:
-                last_name = first_names.pop() + " " + last_name
-        authors.append(f'"{" ".join(first_names)} {last_name}"')
-    return authors
-
-
-def clean_bibtex_str(s):
-    """Clean BibTeX string and escape TOML special characters"""
-    s = s.replace("\\", "")
-    s = s.replace('"', '\\"')
-    s = s.replace("{", "").replace("}", "")
-    s = s.replace("\t", " ").replace("\n", " ").replace("\r", "")
-    return s
-
-
-def clean_bibtex_tags(s, normalize=False):
-    """Clean BibTeX keywords and convert to TOML tags"""
-    tags = clean_bibtex_str(s).split(",")
-    tags = [f'"{tag.strip()}"' for tag in tags]
-    if normalize:
-        tags = [tag.capitalize() for tag in tags]
-    tags_str = ", ".join(tags)
-    return tags_str
-
-
-def month2number(month):
-    """Convert BibTeX or BibLateX month to numeric"""
-    if len(month) <= 2:  # Assume a 1 or 2 digit numeric month has been given.
-        return month.zfill(2)
-    else:  # Assume a textual month has been given.
-        month_abbr = month.strip()[:3].title()
-        try:
-            return str(list(calendar.month_abbr).index(month_abbr)).zfill(2)
-        except ValueError:
-            raise log.error("Please update the entry with a valid month.")
-
-
-=======
->>>>>>> deed003a
 if __name__ == "__main__":
     main()